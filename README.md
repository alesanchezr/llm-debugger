--- conflicted
+++ resolved
@@ -1,11 +1,6 @@
 # LLM Debugger
 
-<<<<<<< HEAD
 Capture frontend console logs, network requests (fetch), and **check the status of script/stylesheet links** and stream them to a local server. The server saves these logs to a file (`llm-debugger-logs.txt` by default) for easy inclusion as context in LLMs (like Cursor, Copilot, etc.) or for general debugging.
-=======
-Add your javascript console log's into Cursor, Winsurf, Copilot and other LLM's or agents.
-Using this script will create and sync a `llm-debugger-logs.txt` into your project so that it can be used as context for LLM's debugging purposes.
->>>>>>> 7b08689c
 
 - **Console Logging**: Capture all console output with file and line numbers
 - **Network Monitoring**: Track fetch requests and responses
@@ -22,8 +17,7 @@
 npx @alesanchezr/llm-debugger start
 ```
 
-<<<<<<< HEAD
-2. Add these two script tags to your HTML `<head>`:
+2. Add these two script tags to your HTML `<head>` opening and closing tags:
 
 ```html
 <!-- Configure LLM Debugger -->
@@ -45,19 +39,10 @@
 - JavaScript errors with stack traces
 - Unhandled promise rejections
 
-=======
-### 2. Include the Debugger in Your Web Application
 
-Add the following script tag inside your HTML `<head>` file:
->>>>>>> 7b08689c
+## Advanced Configuration
 
-## Configuration
-
-<<<<<<< HEAD
 Customize the debugger's behavior using these options:
-=======
-You can configure the debugger using URL parameters::
->>>>>>> 7b08689c
 
 | Option | Type | Default | Description |
 |--------|------|---------|-------------|
@@ -115,7 +100,7 @@
     at app.js:20:5
 ```
 
-## Development
+## Development and contributions
 
 1. Install dependencies:
 ```bash
@@ -132,19 +117,7 @@
 npm run build
 ```
 
-<<<<<<< HEAD
 ## Demo
-=======
-## Custom Log File Path
-
-By default, logs will be saved to `llm-debugger-logs.txt` in your current directory. You can specify a custom log file path:
-
-```bash
-npx @alesanchezr/llm-debugger start --log-file /path/to/your/logs.txt
-```
-
-## Features
->>>>>>> 7b08689c
 
 Try the demo in the `demo` directory:
 1. Build the debugger: `npm run build`
